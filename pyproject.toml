[build-system]
requires = ["flit_core >=3.2,<4"]
build-backend = "flit_core.buildapi"

[project]
name = "spec-tools"
version = "0.1.0"
description = "Tools for spec-driven development"
readme = "README.md"
requires-python = ">=3.10"
license = {text = "MIT"}
authors = [
    {name = "spec-tools contributors"}
]
dependencies = [
    "markdown-it-py>=4.0.0",
    "pathspec>=0.11.0",
<<<<<<< HEAD
    "pyyaml>=6.0.3",
=======
    "pydantic>=2.0",
    "pyyaml>=6.0",
>>>>>>> 993ac9fe
    "tomli>=2.0.0; python_version < '3.11'",
]

[project.optional-dependencies]
dev = [
    "pytest>=7.0.0",
    "pytest-cov>=4.0.0",
    "ruff>=0.1.0",
]

[project.scripts]
spec-tools = "spec_tools.cli:main"
spec-lint = "spec_tools.cli:main"

# Ruff linter configuration
[tool.ruff]
line-length = 100
target-version = "py310"

[tool.ruff.lint]
select = [
    "E",   # pycodestyle errors
    "W",   # pycodestyle warnings
    "F",   # pyflakes
    "I",   # isort
    "B",   # flake8-bugbear
    "C4",  # flake8-comprehensions
    "UP",  # pyupgrade
]
ignore = []

[tool.ruff.lint.isort]
known-first-party = ["spec_tools"]

# Pytest configuration
[tool.pytest.ini_options]
testpaths = ["tests"]
python_files = ["test_*.py"]
python_classes = ["Test*"]
python_functions = ["test_*"]
markers = [
    "req: marks tests as linked to specific requirements (e.g., @pytest.mark.req('REQ-001'))"
]

# Coverage configuration
[tool.coverage.run]
source = ["spec_tools"]
omit = ["*/tests/*", "*/__pycache__/*"]

[tool.coverage.report]
fail_under = 65
exclude_lines = [
    "pragma: no cover",
    "def __repr__",
    "raise AssertionError",
    "raise NotImplementedError",
    "if __name__ == .__main__.:",
    "if TYPE_CHECKING:",
]

# spec-tools configuration (dogfooding our own tool!)
[tool.spec-tools.lint]
allowlist = ".specallowlist"
use_gitignore = true

[tool.spec-tools.check-coverage]
min_coverage = 49.0

[tool.spec-tools.check-schema]
use_gitignore = true<|MERGE_RESOLUTION|>--- conflicted
+++ resolved
@@ -15,12 +15,8 @@
 dependencies = [
     "markdown-it-py>=4.0.0",
     "pathspec>=0.11.0",
-<<<<<<< HEAD
+    "pydantic>=2.0",
     "pyyaml>=6.0.3",
-=======
-    "pydantic>=2.0",
-    "pyyaml>=6.0",
->>>>>>> 993ac9fe
     "tomli>=2.0.0; python_version < '3.11'",
 ]
 
